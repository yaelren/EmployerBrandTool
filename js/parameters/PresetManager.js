/**
 * PresetManager.js - Core preset save/load system
 * Handles serialization and deserialization of complete canvas states
 */

class PresetManager {
    constructor(app) {
        this.app = app;
        this.wixAPI = null; // Will be set by app.js after WixAPI initialization
    }

    /**
     * Set Wix API instance for cloud operations
     * @param {WixPresetAPI} wixAPI - Initialized WixPresetAPI instance
     */
    setWixAPI(wixAPI) {
        this.wixAPI = wixAPI;
        console.log('✅ WixAPI connected to PresetManager');
    }

    /**
     * Safe render wrapper that checks canvas is ready before rendering
     * Prevents "negative canvas dimensions" errors during async media loading
     * @private
     */
    safeRender() {
        try {
            // Check that app and canvas are initialized
            if (!this.app || !this.app.canvasManager || !this.app.canvasManager.canvas) {
                return;
            }

            // Check canvas has valid dimensions
            const canvas = this.app.canvasManager.canvas;
            if (canvas.width <= 0 || canvas.height <= 0) {
                return;
            }

            // Safe to render
            this.app.render();
        } catch (error) {
            console.error('Failed to render canvas:', error);
        }
    }

    /**
     * Serialize the complete application state to JSON
     * @param {string} presetName - Name for the preset
     * @returns {Object} Complete state object ready for JSON.stringify
     */
    serializeState(presetName) {
        try {
            const state = {
                presetName: presetName,
                createdAt: new Date().toISOString(),
                version: "1.0",
                canvas: this.serializeCanvasState(),
                background: this.serializeBackgroundState(),
                mainText: this.serializeMainTextState(),
                grid: this.serializeGridState(),
                layers: this.serializeLayerState(),
                customFonts: this.serializeCustomFontsState()
            };

            return state;
        } catch (error) {
            console.error('❌ Failed to serialize state:', error);
            throw new Error('Failed to serialize canvas state: ' + error.message);
        }
    }

    /**
     * Serialize custom fonts used in the preset
     * @returns {Array} Array of custom font data with CDN URLs
     * @private
     */
    serializeCustomFontsState() {
        const mainText = this.app.mainTextComponent;
        const fontManager = window.fontManager;

        // Safety check - fontManager might not be initialized yet
        if (!fontManager) {
            console.warn('⚠️ FontManager not initialized - skipping custom fonts');
            return [];
        }

        // Check if main text uses a custom font
        const customFont = fontManager.getFontByFamily(mainText.fontFamily);

        if (customFont && customFont.cdnUrl) {
            console.log(`📝 Including custom font in preset: ${customFont.name}`);
            return [{
                name: customFont.name,
                family: customFont.family,
                fileName: customFont.fileName,
                cdnUrl: customFont.cdnUrl,
                mimeType: customFont.mimeType
            }];
        }

        // No custom fonts used
        return [];
    }

    /**
     * Serialize canvas settings
     * @returns {Object} Canvas state
     * @private
     */
    serializeCanvasState() {
        return {
            width: this.app.canvasManager.canvas.width,
            height: this.app.canvasManager.canvas.height,
            backgroundColor: this.app.canvasManager.backgroundManager.backgroundColor,
            backgroundFitMode: this.app.canvasManager.backgroundManager.backgroundFitMode,
            padding: {
                left: parseInt(this.app.uiManager.elements.paddingHorizontal?.value || 20),
                right: parseInt(this.app.uiManager.elements.paddingHorizontal?.value || 20),
                top: parseInt(this.app.uiManager.elements.paddingVertical?.value || 20),
                bottom: parseInt(this.app.uiManager.elements.paddingVertical?.value || 20)
            }
        };
    }

    /**
     * Serialize background state (NO base64 - URLs only)
     * @returns {Object} Background state
     * @private
     */
    serializeBackgroundState() {
        const bg = this.app.canvasManager.backgroundManager;

        const hasImage = !!bg.backgroundImage;
        console.log('📸 SAVE: Serializing background state...');
        console.log('   → Has image element:', hasImage);
        if (hasImage) {
            console.log('   → Image element type:', bg.backgroundImage.constructor.name);
            console.log('   → Image dimensions:', bg.backgroundImage.width, 'x', bg.backgroundImage.height);
            console.log('   → Image will be uploaded to cloud');
        } else {
            console.log('   → No image to serialize');
        }

        return {
            color: bg.backgroundColor,
            imageURL: bg.backgroundImageURL || null, // Will be set during cloud upload
            imageElement: bg.backgroundImage, // Temp reference for upload
            fitMode: bg.backgroundFitMode,
            videoSettings: {
                autoplay: this.app.uiManager.elements.backgroundVideoAutoplay?.checked || false,
                loop: this.app.uiManager.elements.backgroundVideoLoop?.checked || false
            }
        };
    }

    /**
     * Serialize main text state
     * @returns {Object} Main text state
     * @private
     */
    serializeMainTextState() {
        const mainText = this.app.mainTextComponent;
        const ui = this.app.uiManager.elements;

        return {
            content: mainText.text,
            fontFamily: mainText.fontFamily,
            fontSize: mainText.fontSize,
            color: mainText.color,
            lineSpacing: mainText.lineSpacing,
            marginVertical: parseInt(ui.marginVertical?.value || 0),
            marginHorizontal: parseInt(ui.marginHorizontal?.value || 0),
            fontWeight: mainText.fontWeight,
            fontStyle: mainText.fontStyle,
            underline: mainText.underline,
            highlight: mainText.highlight,
            highlightColor: mainText.highlightColor,
            alignH: mainText.alignH,
            alignV: mainText.alignV,
            lineAlignments: { ...this.app.savedLineAlignments },
            fillWithBackgroundColor: this.app.mainTextFillWithBackgroundColor
        };
    }

    /**
     * Serialize grid state including all cells
     * @returns {Object} Grid state
     * @private
     */
    serializeGridState() {
        if (!this.app.grid) {
            return { rows: 0, cols: 0, minCellSize: 50, snapshot: null };
        }

        // Use existing Grid.serialize() method
        const gridSnapshot = this.app.grid.serialize();

        // Process cells for media serialization
        if (gridSnapshot.layout && gridSnapshot.layout.cells) {
            gridSnapshot.layout.cells = gridSnapshot.layout.cells.map(cellData => {
                return this.processCellContentForSerialization(cellData);
            });
        }

        return {
            rows: this.app.grid.rows,
            cols: this.app.grid.cols,
            minCellSize: this.app.minSpotSize || 50,
            snapshot: gridSnapshot
        };
    }

    /**
     * Process cell content for cloud serialization (NO base64 - URLs only)
     * @param {Object} cellData - Cell data from existing serialize() method
     * @returns {Object} Processed cell data with temp image references for upload
     * @private
     */
    processCellContentForSerialization(cellData) {
        if (!cellData.content) return cellData;

        const processedData = { ...cellData };
        const content = { ...cellData.content };

        // Handle media content - keep mediaUrl from ContentCell
        if (cellData.contentType === 'media' && cellData.content.media) {
            if (cellData.content.media instanceof HTMLImageElement) {
                console.log(`📸 SAVE: Processing cell ${cellData.id} with image`);
                console.log('   → Image dimensions:', cellData.content.media.width, 'x', cellData.content.media.height);
                console.log('   → mediaUrl:', cellData.content.mediaUrl);
                content.mediaType = 'image';
                content.media = null; // Remove actual element (mediaUrl is preserved)
            } else if (cellData.content.media instanceof HTMLVideoElement) {
                console.log(`🎥 SAVE: Processing cell ${cellData.id} with video`);
                console.log('   → Video dimensions:', cellData.content.media.videoWidth, 'x', cellData.content.media.videoHeight);
                console.log('   → Video duration:', cellData.content.media.duration, 'seconds');
<<<<<<< HEAD
                console.log('   → mediaUrl:', cellData.content.mediaUrl);
                content.mediaType = 'video';
                content.media = null; // Remove actual element (mediaUrl is preserved)
=======

                // Check if video is from CDN (via mediaUrl) - if so, preserve it
                const videoSrc = cellData.content.media.src;
                const mediaUrl = cellData.content.mediaUrl;

                // Check for Wix CDN URLs (videos use video.wixstatic.com, images use static.wixstatic.com)
                const isWixCDN = (url) => url && url.includes('.wixstatic.com/');

                if (isWixCDN(videoSrc) || isWixCDN(mediaUrl)) {
                    // Already a CDN URL - save it directly, no upload needed
                    console.log('   ✅ Wix CDN video detected - saving directly');
                    content.videoURL = mediaUrl || videoSrc;
                    content.mediaType = 'video';
                    content.media = null;
                    // Don't set videoElement - no upload needed
                } else {
                    // Local video - needs upload (will fail with 403 due to OAuth limitations)
                    console.log('   ⚠️ Local video detected - will attempt upload');
                    content.videoElement = cellData.content.media; // Temp ref for upload
                    content.videoURL = null; // Will be set during cloud upload
                    content.mediaType = 'video';
                    content.media = null; // Remove actual element
                }
>>>>>>> a99989c3
            }
        }

        // Remove non-serializable properties
        const nonSerializable = ['lottieAnimation', 'lottieContainer', 'media'];
        nonSerializable.forEach(prop => {
            if (content[prop] !== undefined) {
                delete content[prop];
            }
        });

        processedData.content = content;
        return processedData;
    }

    /**
     * Serialize layer state
     * @returns {Object} Layer state
     * @private
     */
    serializeLayerState() {
        const assignments = {};
        
        if (this.app.grid) {
            const allCells = this.app.grid.getAllCells();
            allCells.forEach(cell => {
                if (cell && cell.id) {
                    assignments[cell.id] = cell.layerId;
                }
            });
        }

        return {
            assignments: assignments,
            stats: this.app.layerManager.getLayerStats()
        };
    }

    /**
     * Deserialize state from JSON and restore application
     * @param {Object} stateData - Serialized state object
     */
    async deserializeState(stateData) {
        try {
            console.log('📦 LOAD: Deserializing preset...');
            console.log('   → Preset name:', stateData.presetName);
            console.log('   → Has background image:', !!stateData.background?.imageURL);
            if (stateData.background?.imageURL) {
                console.log('   → Background image URL length:', stateData.background.imageURL.length, 'characters');
            }

            // Validate the preset structure
            this.validatePresetJSON(stateData);

            // Load custom fonts if present in preset
            if (stateData.customFonts && stateData.customFonts.length > 0) {
                console.log('🔤 LOAD: Loading custom fonts from preset...');
                await this.restoreCustomFontsState(stateData.customFonts);

                // Refresh font dropdown to show newly loaded fonts
                if (this.app.uiManager && this.app.uiManager.refreshFontFamilyDropdown) {
                    this.app.uiManager.refreshFontFamilyDropdown();
                    console.log('   ✅ Font dropdown refreshed with preset fonts');
                }
            }

            // Clear existing state completely
            this.clearCurrentState();

            // Restore in order (all synchronous, no delays)
            console.log('🔄 LOAD: Restoring canvas state...');
            this.restoreCanvasState(stateData.canvas);       // Canvas size FIRST
            console.log('   ✅ Canvas restored:', this.app.canvasManager.canvas.width, 'x', this.app.canvasManager.canvas.height);

            console.log('🔄 LOAD: Restoring background state...');
            this.restoreBackgroundState(stateData.background);
            console.log('   ✅ Background restored');

            console.log('🔄 LOAD: Restoring main text state...');
            console.log('   → Font:', stateData.mainText.fontFamily);
            console.log('   → Font size:', stateData.mainText.fontSize);
            console.log('   → Text length:', stateData.mainText.content.length, 'characters');
            this.restoreMainTextState(stateData.mainText);   // Now syncs textEngine properly

            // Check textBounds after setText
            const textBoundsAfterRestore = this.app.textEngine?.textBounds || [];
            console.log('   ✅ Text restored, textBounds count:', textBoundsAfterRestore.length);
            if (textBoundsAfterRestore.length > 0) {
                const b = textBoundsAfterRestore[0];
                console.log('   → First line bounds: x=' + b.x.toFixed(2) + ' y=' + b.y.toFixed(2) +
                           ' w=' + b.width.toFixed(2) + ' h=' + b.height.toFixed(2));
            }

            console.log('🔄 LOAD: Restoring grid state...');
            this.restoreGridState(stateData.grid);           // Grid deserialize
            console.log('   ✅ Grid state deserialized');

            console.log('🔄 LOAD: Restoring layer state...');
            this.restoreLayerState(stateData.layers);
            console.log('   ✅ Layers restored');

            // Update UI elements to match restored state (no renders triggered)
            console.log('🔄 LOAD: Updating UI elements...');
            this.updateUIElements(stateData);
            console.log('   ✅ UI updated');

            // Apply saved alignments (like onTextChanged does)
            console.log('🔄 LOAD: Applying saved alignments...');
            console.log('   → BEFORE applySavedAlignments:');
            console.log('      mainTextComponent.fontSize:', this.app.mainTextComponent.fontSize);
            console.log('      textEngine.config.fontSize:', this.app.textEngine.config.fontSize);
            if (this.app.applySavedAlignments) {
                this.app.applySavedAlignments();
            }
            console.log('   → AFTER applySavedAlignments:');
            console.log('      mainTextComponent.fontSize:', this.app.mainTextComponent.fontSize);
            console.log('      textEngine.config.fontSize:', this.app.textEngine.config.fontSize);

            // Check textBounds after alignment
            const textBoundsAfterAlignment = this.app.textEngine?.textBounds || [];
            console.log('   ✅ Alignments applied, textBounds count:', textBoundsAfterAlignment.length);
            if (textBoundsAfterAlignment.length > 0) {
                const b = textBoundsAfterAlignment[0];
                console.log('   → First line after alignment: x=' + b.x.toFixed(2) + ' y=' + b.y.toFixed(2) +
                           ' w=' + b.width.toFixed(2) + ' h=' + b.height.toFixed(2));
            }

            // Update line alignment controls
            if (this.app.uiManager && this.app.uiManager.updateLineAlignmentControls) {
                this.app.uiManager.updateLineAlignmentControls();
            }

            // CRITICAL FIX: Force complete text recalculation after alignments
            // applySavedAlignments() modifies positions but doesn't recalculate dimensions
            // This matches what happens when user changes font size (triggers onTextChanged)
            console.log('🔄 LOAD: Forcing complete text recalculation...');
            if (this.app.textEngine) {
                this.app.textEngine.setText(stateData.mainText.content);
            }

            // Check textBounds after forced recalculation
            const textBoundsAfterRecalc = this.app.textEngine?.textBounds || [];
            console.log('   ✅ Text recalculated, textBounds count:', textBoundsAfterRecalc.length);
            if (textBoundsAfterRecalc.length > 0) {
                const b = textBoundsAfterRecalc[0];
                console.log('   → First line after recalc: x=' + b.x.toFixed(2) + ' y=' + b.y.toFixed(2) +
                           ' w=' + b.width.toFixed(2) + ' h=' + b.height.toFixed(2));
            }

            // CRITICAL: Wait for fonts to load before building grid
            // This ensures text measurements are accurate
            console.log('⏳ LOAD: Waiting for fonts to load...');
            console.log('   → Current fonts status:', document.fonts.status);
            console.log('   → Number of fonts:', document.fonts.size);
            await document.fonts.ready;
            console.log('✅ LOAD: Fonts loaded');
            console.log('   → Fonts status after ready:', document.fonts.status);

            // Check textBounds after font ready
            const textBoundsAfterFonts = this.app.textEngine?.textBounds || [];
            console.log('   → TextBounds count after fonts:', textBoundsAfterFonts.length);
            if (textBoundsAfterFonts.length > 0) {
                const b = textBoundsAfterFonts[0];
                console.log('   → First line after fonts: x=' + b.x.toFixed(2) + ' y=' + b.y.toFixed(2) +
                           ' w=' + b.width.toFixed(2) + ' h=' + b.height.toFixed(2));
            }

            // Rebuild grid from scratch (uses fresh textEngine data)
            console.log('🔄 LOAD: Building grid from textEngine...');
            if (this.app.grid) {
                this.app.grid.buildFromExisting();
                const allCells = this.app.grid.getAllCells();
                console.log('   ✅ Grid built, cells:', allCells.length);
                console.log('   → Grid dimensions:', this.app.grid.rows, 'rows x', this.app.grid.cols, 'cols');

                // Log first main text cell bounds for comparison
                const firstTextCell = allCells.find(cell => cell.type === 'main-text');
                if (firstTextCell) {
                    const cb = firstTextCell.bounds;
                    console.log('   → First text CELL bounds: x=' + cb.x.toFixed(2) + ' y=' + cb.y.toFixed(2) +
                               ' w=' + cb.width.toFixed(2) + ' h=' + cb.height.toFixed(2));
                }

                // Sync spots array with grid
                this.app.spots = this.app.grid.getContentCells();
                console.log('   → Content cells:', this.app.spots.length);
                if (this.app.uiManager && this.app.uiManager.updateSpotsUI) {
                    this.app.uiManager.updateSpotsUI();
                }
            }

            // Single synchronous render (no setTimeout, no redundant calls)
            console.log('🎨 LOAD: Rendering canvas...');
            console.log('   → MainTextComponent font:', this.app.mainTextComponent.fontFamily);
            console.log('   → MainTextComponent fontSize:', this.app.mainTextComponent.fontSize);
            console.log('   → MainTextComponent text:', this.app.mainTextComponent.text);
            console.log('   → TextEngine config fontSize:', this.app.textEngine.config.fontSize);
            console.log('   → TextEngine config fontFamily:', this.app.textEngine.config.fontFamily);
            this.app.render();
            console.log('   ✅ Canvas rendered');

            console.log('✅ Preset loaded successfully');

        } catch (error) {
            console.error('❌ Failed to deserialize state:', error);
            alert(`Failed to load preset: ${error.message}\n\nCheck console for details.`);
            window.location.reload();
        }
    }

    /**
     * Validate preset JSON structure
     * @param {Object} json - JSON to validate
     * @throws {Error} If JSON is invalid
     * @private
     */
    validatePresetJSON(json) {
        if (!json || typeof json !== 'object') {
            throw new Error('Invalid preset: Not a valid JSON object');
        }

        const required = ['presetName', 'canvas', 'background', 'mainText', 'grid', 'layers'];
        for (const field of required) {
            if (!(field in json)) {
                throw new Error(`Invalid preset: Missing required field '${field}'`);
            }
        }

        // Validate canvas structure
        if (!json.canvas.width || !json.canvas.height) {
            throw new Error('Invalid preset: Canvas dimensions missing');
        }

        // Validate main text structure
        if (typeof json.mainText.content !== 'string') {
            throw new Error('Invalid preset: Main text content missing');
        }
    }

    /**
     * Clear all current application state
     * @private
     */
    clearCurrentState() {
        // Clear text
        this.app.uiManager.elements.mainText.value = '';
        this.app.mainTextComponent.text = '';

        // Clear spots and waiting spots completely
        this.app.spots = [];
        this.app.savedSpotData = [];
        this.app.waitingSpots = []; // Ensure waiting spots are cleared

        // Clear saved alignments
        this.app.savedLineAlignments = {};

        // Clear background
        this.app.canvasManager.clearBackgroundMedia();

        // Clear grid completely
        if (this.app.grid) {
            // Clear the matrix and reset grid state
            this.app.grid.matrix = [];
            this.app.grid.rows = 0;
            this.app.grid.cols = 0;
            this.app.grid.isReady = false;
            this.app.grid.waitingContent = []; // Clear waiting content in grid

            // Clear all cells from layers
            this.app.grid.getAllCells().forEach(cell => {
                if (cell && cell.layerId) {
                    const layer = this.app.layerManager.getLayer(cell.layerId);
                    if (layer) {
                        layer.removeCell(cell);
                    }
                }
            });
        }

        // Clear layers
        this.app.layerManager.clearAllLayers();
    }

    /**
     * Restore canvas state
     * @param {Object} canvasData - Canvas state data
     * @private
     */
    restoreCanvasState(canvasData) {
        // Set canvas size via Chatooly CDN FIRST
        if (window.Chatooly && window.Chatooly.canvasResizer) {
            window.Chatooly.canvasResizer.setExportSize(
                canvasData.width,
                canvasData.height
            );
            window.Chatooly.canvasResizer.applyExportSize();
        }

        // Update textEngine canvas dimensions
        this.app.textEngine.updateConfig({
            canvasWidth: canvasData.width,
            canvasHeight: canvasData.height
        });

        // Update mainTextComponent container
        this.app.mainTextComponent.setContainer(
            0, 0,
            canvasData.width,
            canvasData.height
        );

        // Update padding
        if (this.app.uiManager.elements.paddingHorizontal) {
            this.app.uiManager.elements.paddingHorizontal.value = canvasData.padding.left;
        }
        if (this.app.uiManager.elements.paddingVertical) {
            this.app.uiManager.elements.paddingVertical.value = canvasData.padding.top;
        }
    }

    /**
     * Restore background state from Wix URL
     * @param {Object} backgroundData - Background state data
     * @private
     */
    restoreBackgroundState(backgroundData) {
        const bg = this.app.canvasManager.backgroundManager;

        // Set background color
        bg.setBackgroundColor(backgroundData.color);

        // Restore background image from Wix CDN URL
        if (backgroundData.imageURL) {
            console.log('🔄 LOAD: Restoring background image...');
            console.log('   → URL type:', backgroundData.imageURL.substring(0, 30));
            console.log('   → URL length:', backgroundData.imageURL.length, 'characters');

            const img = new Image();
            img.crossOrigin = 'anonymous'; // Enable CORS for CDN images
            img.onload = () => {
                bg.setBackgroundImage(img);
                // Trigger render after image loads so it appears on canvas
                this.safeRender();
            };
            img.onerror = (e) => {
                console.error('   ❌ LOAD: Failed to load background image!');
                console.error('   → Error type:', e.type);
                console.error('   → URL preview:', backgroundData.imageURL.substring(0, 100) + '...');
            };
            img.src = backgroundData.imageURL;
        } else {
            console.log('ℹ️ LOAD: No background image URL to restore');
        }

        // Set fit mode
        bg.setBackgroundFitMode(backgroundData.fitMode);

        // Restore video settings (UI only)
        if (this.app.uiManager.elements.backgroundVideoAutoplay) {
            this.app.uiManager.elements.backgroundVideoAutoplay.checked = backgroundData.videoSettings.autoplay;
        }
        if (this.app.uiManager.elements.backgroundVideoLoop) {
            this.app.uiManager.elements.backgroundVideoLoop.checked = backgroundData.videoSettings.loop;
        }
    }

    /**
     * Restore main text state
     * @param {Object} mainTextData - Main text state data
     * @private
     */
    restoreMainTextState(mainTextData) {
        console.log('   🔍 RESTORE: Starting main text restoration...');
        const ui = this.app.uiManager.elements;
        const mainText = this.app.mainTextComponent;

        // 1. Update UI elements (for visibility)
        console.log('   → Step 1: Updating UI elements');
        ui.mainText.value = mainTextData.content;
        if (ui.fontFamily) {
            ui.fontFamily.value = mainTextData.fontFamily;
        }
        if (ui.fontSize) {
            ui.fontSize.value = mainTextData.fontSize;
        }
        if (ui.textColor) {
            ui.textColor.value = mainTextData.color;
        }
        if (ui.mainTextHighlightColor) {
            ui.mainTextHighlightColor.value = mainTextData.highlightColor;
        }
        if (ui.marginVertical) {
            ui.marginVertical.value = mainTextData.marginVertical;
        }
        if (ui.marginHorizontal) {
            ui.marginHorizontal.value = mainTextData.marginHorizontal;
        }

        // 2. Update mainTextComponent (visual properties)
        console.log('   → Step 2: Updating mainTextComponent properties');
        mainText.text = mainTextData.content;
        mainText.fontFamily = mainTextData.fontFamily;
        mainText.fontSize = mainTextData.fontSize;
        mainText.color = mainTextData.color;
        mainText.fontWeight = mainTextData.fontWeight;
        mainText.fontStyle = mainTextData.fontStyle;
        mainText.underline = mainTextData.underline;
        mainText.highlight = mainTextData.highlight;
        mainText.highlightColor = mainTextData.highlightColor;
        mainText.lineSpacing = mainTextData.lineSpacing;
        mainText.alignH = mainTextData.alignH;
        mainText.alignV = mainTextData.alignV;

        // 3. Sync to textEngine (CRITICAL - SAME AS onTextChanged)
        // This is the missing piece that causes margins/alignment bugs!
        console.log('   → Step 3: Syncing to textEngine config');
        console.log('      BEFORE updateConfig, textEngine.config.fontSize:', this.app.textEngine.config.fontSize);
        console.log('      Calling updateConfig with fontSize:', mainTextData.fontSize);

        this.app.textEngine.updateConfig({
            fontSize: mainTextData.fontSize,
            fontFamily: mainTextData.fontFamily,
            color: mainTextData.color,
            lineSpacing: mainTextData.lineSpacing,
            marginVertical: mainTextData.marginVertical,
            marginHorizontal: mainTextData.marginHorizontal,
            defaultAlignment: mainTextData.alignH,
            textPositionHorizontal: mainTextData.alignH,
            textPositionVertical: mainTextData.alignV,
            textStyles: {
                bold: mainTextData.fontWeight === 'bold',
                italic: mainTextData.fontStyle === 'italic',
                underline: mainTextData.underline,
                highlight: mainTextData.highlight,
                highlightColor: mainTextData.highlightColor
            }
        });

        console.log('      AFTER updateConfig, textEngine.config.fontSize:', this.app.textEngine.config.fontSize);

        // 4. Set text and recalculate bounds (CRITICAL)
        // Without this, textEngine.textBounds stays empty and grid can't render
        console.log('   → Step 4: Calling textEngine.setText() - THIS MEASURES TEXT');
        this.app.textEngine.setText(mainTextData.content);
        console.log('   → After setText, textBounds length:', this.app.textEngine.textBounds.length);

        // 5. Restore line alignments
        console.log('   → Step 5: Restoring line alignments');
        this.app.savedLineAlignments = { ...mainTextData.lineAlignments };

        // 6. Apply line alignments to textEngine
        console.log('   → Step 6: Applying line alignments to textEngine');
        if (mainTextData.lineAlignments) {
            Object.entries(mainTextData.lineAlignments).forEach(([index, alignment]) => {
                this.app.textEngine.setLineAlignment(parseInt(index), alignment);
            });
        }

        // 7. Set background fill preference
        console.log('   → Step 7: Setting background fill preference');
        this.app.mainTextFillWithBackgroundColor = mainTextData.fillWithBackgroundColor;
        if (ui.mainTextFillWithBackgroundColor) {
            ui.mainTextFillWithBackgroundColor.checked = mainTextData.fillWithBackgroundColor;
        }

        // 8. Update UI button states
        console.log('   → Step 8: Updating UI button states');
        this.updateTextStyleButtons();
        console.log('   ✅ RESTORE: Main text restoration complete');
    }

    /**
     * Restore grid state
     * @param {Object} gridData - Grid state data
     * @private
     */
    restoreGridState(gridData) {
        if (!this.app.grid) return;
        
        // Set minimum cell size
        this.app.minSpotSize = gridData.minCellSize;
        if (this.app.uiManager.elements.minSpotSize) {
            this.app.uiManager.elements.minSpotSize.value = gridData.minCellSize;
        }
        
        // Clear existing grid
        if (this.app.grid) {
            // Clear the matrix and reset grid state
            this.app.grid.matrix = [];
            this.app.grid.rows = 0;
            this.app.grid.cols = 0;
            this.app.grid.isReady = false;
            
            // Clear all cells from layers
            this.app.grid.getAllCells().forEach(cell => {
                if (cell && cell.layerId) {
                    const layer = this.app.layerManager.getLayer(cell.layerId);
                    if (layer) {
                        layer.removeCell(cell);
                    }
                }
            });
        }
        
        // Use existing Grid.deserialize() method
        if (gridData.snapshot) {
            this.app.grid.deserialize(gridData.snapshot);
        }
        
        // Process any media content that needs restoration
        this.restoreMediaContent();
        
        // Update spots array (but don't use it for rendering - grid handles ContentCells)
        this.app.spots = this.app.grid.getContentCells();
        
        // Update UI (but don't trigger render yet)
        if (this.app.uiManager.updateSpotsUI) {
            this.app.uiManager.updateSpotsUI();
        }
        
        // Don't trigger grid rebuild here - it causes multiple renders
        // The grid is already properly deserialized
    }

    /**
     * Restore media content from Wix CDN URLs (images and videos)
     * @private
     */
    restoreMediaContent() {
        if (!this.app.grid) return;

        const allCells = this.app.grid.getAllCells();

        allCells.forEach(cell => {
            if (cell && cell.type === 'content' && cell.content) {
<<<<<<< HEAD
                // Restore images - check both mediaUrl (new format) and imageURL (legacy)
                if (cell.content.mediaUrl || cell.content.imageURL) {
                    const url = cell.content.mediaUrl || cell.content.imageURL;
                    this.restoreImageFromURL(cell, url);
                }
                // Restore videos - check both mediaUrl (new format) and videoURL (legacy)
=======
                // Restore videos first (they have priority)
>>>>>>> a99989c3
                if (cell.content.videoURL) {
                    this.restoreVideoFromURL(cell, cell.content.videoURL);
                }
                // Restore images - support both imageURL and mediaUrl for compatibility
                // Only restore as image if no videoURL exists
                else {
                    const imageURL = cell.content.imageURL || cell.content.mediaUrl;
                    if (imageURL) {
                        this.restoreImageFromURL(cell, imageURL);
                    }
                }
            }
        });
    }

    /**
     * Restore image from Wix CDN URL
     * @param {ContentCell} cell - Cell to restore image to
     * @param {string} imageURL - Wix CDN URL
     * @private
     */
    restoreImageFromURL(cell, imageURL) {
        console.log(`🔄 LOAD: Restoring cell image for ${cell.id}...`);

        const img = new Image();
        img.crossOrigin = 'anonymous'; // Enable CORS for CDN images
        img.onload = () => {
            if (cell.content) {
                cell.content.media = img; // CellRenderer looks for .media not .image
                // Trigger render after image loads so it appears on canvas
                this.safeRender();
            }
        };
        img.onerror = (e) => {
            console.error(`   ❌ LOAD: Failed to load cell image! (${cell.id})`);
            console.error('   → Error type:', e.type);
            console.error('   → URL preview:', imageURL.substring(0, 100) + '...');
        };
        img.src = imageURL;
    }

    /**
     * Restore video from Wix CDN URL
     * @param {ContentCell} cell - Cell to restore video to
     * @param {string} videoURL - Wix CDN URL
     * @private
     */
    restoreVideoFromURL(cell, videoURL) {
        console.log(`🔄 LOAD: Restoring cell video for ${cell.id}...`);

        const video = document.createElement('video');
        video.crossOrigin = 'anonymous';
        video.muted = true; // Required for autoplay
        video.loop = true; // Always loop
        video.autoplay = true; // Always autoplay
        video.playsInline = true;

        video.addEventListener('loadedmetadata', () => {
            if (cell.content) {
                cell.content.media = video; // CellRenderer looks for .media
                cell.content.autoplay = true; // Store in content
                cell.content.loop = true; // Store in content

                // Start playing immediately
                video.play().then(() => {
                    console.log(`   ✅ Video playing for cell ${cell.id}`);
                }).catch((error) => {
                    console.warn(`   ⚠️ Autoplay prevented for cell ${cell.id}:`, error.message);
                    // Try playing again after user interaction
                    document.addEventListener('click', () => {
                        video.play().catch(() => {});
                    }, { once: true });
                });

                // Trigger render after video loads so it appears on canvas
                this.safeRender();

                // Start animation loop for video frame updates
                if (this.app._startAnimationLoop) {
                    this.app._startAnimationLoop();
                }
            }
        });

        video.addEventListener('error', (e) => {
            console.error(`   ❌ LOAD: Failed to load cell video! (${cell.id})`);
            console.error('   → Error type:', e.type);
            console.error('   → Error code:', video.error ? video.error.code : 'unknown');
            console.error('   → URL preview:', videoURL.substring(0, 100) + '...');
        });

        video.src = videoURL;
        video.load();
    }

    /**
     * Restore layer state
     * @param {Object} layerData - Layer state data
     * @private
     */
    restoreLayerState(layerData) {
        // Layer assignments are handled during cell restoration
        // This method is here for future layer-specific settings
    }

    /**
     * Restore custom fonts from preset
     * @param {Array} customFonts - Array of font data with CDN URLs
     * @returns {Promise<void>}
     * @private
     */
    async restoreCustomFontsState(customFonts) {
        const fontManager = window.fontManager;

        for (const fontData of customFonts) {
            try {
                console.log(`   → Loading font "${fontData.name}" from CDN...`);
                await fontManager.loadFontFromCDN(fontData);
                console.log(`   ✅ Font "${fontData.name}" loaded successfully`);
            } catch (error) {
                console.warn(`   ⚠️ Failed to load font "${fontData.name}":`, error);
                console.warn(`   → Text will fallback to system font`);
                // Don't throw - allow preset to load with fallback font
            }
        }
    }

    /**
     * Update text style button states in UI
     * @private
     */
    updateTextStyleButtons() {
        const ui = this.app.uiManager.elements;
        const mainText = this.app.mainTextComponent;
        
        // Update button states
        if (ui.mainTextBold) {
            ui.mainTextBold.classList.toggle('active', mainText.fontWeight === 'bold');
        }
        if (ui.mainTextItalic) {
            ui.mainTextItalic.classList.toggle('active', mainText.fontStyle === 'italic');
        }
        if (ui.mainTextUnderline) {
            ui.mainTextUnderline.classList.toggle('active', mainText.underline);
        }
        if (ui.mainTextHighlight) {
            ui.mainTextHighlight.classList.toggle('active', mainText.highlight);
        }
        
        // Show/hide highlight color picker
        if (ui.mainTextHighlightColor) {
            ui.mainTextHighlightColor.style.display = mainText.highlight ? 'inline-block' : 'none';
        }
    }

    // ==============================================
    // CLOUD PRESET METHODS (Wix Headless)
    // ==============================================

    /**
     * Save preset to Wix cloud with automatic asset uploads
     * @param {string} presetName - Name for the preset
     * @returns {Promise} Promise that resolves when save is complete
     */
    async saveToCloud(presetName) {
        if (!this.wixAPI) {
            throw new Error('Wix API not initialized. Cannot save to cloud.');
        }

        try {
            console.log(`🔄 Starting cloud save: "${presetName}"`);

            // 1. Get current state (with temp image references)
            const state = this.serializeState(presetName);

            // 2. Upload background image if exists
            if (state.background.imageElement) {
                const imgSrc = state.background.imageElement.src;

                // 🧪 TEST: Check if this is a CDN URL - if so, save it directly!
                if (imgSrc && imgSrc.startsWith('https://static.wixstatic.com/media/')) {
                    console.log('🎯 SAVE: Detected CDN URL - saving directly (no upload needed)');
                    console.log('   → CDN URL:', imgSrc);
                    console.log('   → URL length:', imgSrc.length, 'bytes (vs ~266KB for data URL)');

                    state.background.imageURL = imgSrc;
                    delete state.background.imageElement; // Remove temp reference
                } else {
                    // Original upload logic
                    console.log('📤 SAVE: Uploading background image...');
                    console.log('   → Image element type:', state.background.imageElement.constructor.name);
                    console.log('   → Image dimensions:', state.background.imageElement.width, 'x', state.background.imageElement.height);

                    state.background.imageURL = await this.wixAPI.uploadMedia(
                        state.background.imageElement,
                        `bg-${presetName}-${Date.now()}.png`,
                        'image/png'
                    );

                    console.log('   ✅ Media uploaded, URL length:', state.background.imageURL.length, 'characters');
                    console.log('   → Preview:', state.background.imageURL.substring(0, 50) + '...');
                    delete state.background.imageElement; // Remove temp reference
                }
            } else {
                console.log('ℹ️ SAVE: No background image to upload');
            }

            // 3. Upload all cell media (images and videos)
            if (state.grid.snapshot && state.grid.snapshot.layout && state.grid.snapshot.layout.cells) {
                console.log(`📋 SAVE: Checking ${state.grid.snapshot.layout.cells.length} cells for media...`);
                let cellImageCount = 0;
                let cellVideoCount = 0;

                for (let i = 0; i < state.grid.snapshot.layout.cells.length; i++) {
                    const cellData = state.grid.snapshot.layout.cells[i];

                    // Upload cell images
                    if (cellData.content && cellData.content.imageElement) {
                        const imgSrc = cellData.content.imageElement.src;

                        // Check if this is already a CDN URL - if so, save it directly!
                        if (imgSrc && imgSrc.startsWith('https://static.wixstatic.com/media/')) {
                            console.log(`🎯 SAVE: Cell ${i + 1} - Detected CDN URL - saving directly (no upload needed)`);
                            console.log('   → CDN URL:', imgSrc);
                            console.log('   → URL length:', imgSrc.length, 'bytes');

                            cellData.content.imageURL = imgSrc;
                            delete cellData.content.imageElement; // Remove temp reference
                            delete cellData.content.mediaType;
                        } else {
                            // Upload to Media Manager
                            cellImageCount++;
                            console.log(`📤 SAVE: Uploading cell image ${i + 1}...`);
                            console.log('   → Cell index:', i);
                            console.log('   → Image dimensions:', cellData.content.imageElement.width, 'x', cellData.content.imageElement.height);

                            cellData.content.imageURL = await this.wixAPI.uploadMedia(
                                cellData.content.imageElement,
                                `cell-${presetName}-${i}-${Date.now()}.png`,
                                'image/png'
                            );

                            console.log('   ✅ Cell image uploaded, URL length:', cellData.content.imageURL.length, 'characters');
                            delete cellData.content.imageElement; // Remove temp reference
                            delete cellData.content.mediaType;
                        }
                    }

                    // Upload cell videos
                    if (cellData.content && cellData.content.videoElement) {
                        const videoSrc = cellData.content.videoElement.src;

                        // Check if this is already a CDN URL - if so, save it directly!
                        const isWixCDN = (url) => url && url.includes('.wixstatic.com/');
                        if (isWixCDN(videoSrc)) {
                            console.log(`🎯 SAVE: Cell ${i + 1} - Detected CDN video URL - saving directly (no upload needed)`);

                            cellData.content.videoURL = videoSrc;
                            delete cellData.content.videoElement; // Remove temp reference
                            delete cellData.content.mediaType;
                        } else {
                            // Upload to Media Manager - use stored mime type or detect from video
                            cellVideoCount++;
                            console.log(`📤 SAVE: Uploading cell video ${i + 1}...`);

                            // Determine mime type and file extension
                            const mimeType = cellData.content.mimeType || 'video/mp4';
                            const extension = mimeType.split('/')[1] || 'mp4'; // Extract extension from mime type

                            cellData.content.videoURL = await this.wixAPI.uploadMedia(
                                cellData.content.videoElement,
                                `cell-${presetName}-${i}-${Date.now()}.${extension}`,
                                mimeType
                            );

                            console.log('   ✅ Cell video uploaded, URL length:', cellData.content.videoURL.length, 'characters');
                            delete cellData.content.videoElement; // Remove temp reference
                            delete cellData.content.mediaType;
                        }
                    }
                }
                console.log(`✅ SAVE: Uploaded ${cellImageCount} image(s) and ${cellVideoCount} video(s)`);
            }

            // 4. Save preset to Wix collection
            console.log('💾 Saving preset to Wix...');
            const savedPreset = await this.wixAPI.savePreset(presetName, state);

            console.log(`✅ Preset saved to cloud: "${presetName}"`);
            return savedPreset;

        } catch (error) {
            console.error('❌ Failed to save preset to cloud:', error);
            throw new Error(`Cloud save failed: ${error.message}`);
        }
    }

    /**
     * Load preset from Wix cloud by ID
     * @param {string} presetId - Wix preset _id
     * @returns {Promise} Promise that resolves when load is complete
     */
    async loadFromCloud(presetId) {
        if (!this.wixAPI) {
            throw new Error('Wix API not initialized. Cannot load from cloud.');
        }

        try {
            console.log(`🔄 Loading preset from cloud: ${presetId}`);

            // 1. Fetch preset from Wix
            const preset = await this.wixAPI.loadPreset(presetId);

            // 2. Deserialize the settings (URLs load automatically in browser)
            await this.deserializeState(preset.settings);

            console.log(`✅ Preset loaded from cloud: "${preset.name}"`);
            return preset;

        } catch (error) {
            console.error('❌ Failed to load preset from cloud:', error);
            throw new Error(`Cloud load failed: ${error.message}`);
        }
    }

    /**
     * List all presets from Wix cloud
     * @returns {Promise<Array>} Promise that resolves with array of presets
     */
    async listCloudPresets() {
        if (!this.wixAPI) {
            throw new Error('Wix API not initialized. Cannot list presets.');
        }

        try {
            return await this.wixAPI.listPresets();
        } catch (error) {
            console.error('❌ Failed to list cloud presets:', error);
            return [];
        }
    }

    /**
     * Delete preset from Wix cloud
     * @param {string} presetId - Wix preset _id
     * @returns {Promise} Promise that resolves when delete is complete
     */
    async deleteFromCloud(presetId) {
        if (!this.wixAPI) {
            throw new Error('Wix API not initialized. Cannot delete from cloud.');
        }

        try {
            await this.wixAPI.deletePreset(presetId);
            console.log(`✅ Preset deleted from cloud: ${presetId}`);
        } catch (error) {
            console.error('❌ Failed to delete preset from cloud:', error);
            throw new Error(`Cloud delete failed: ${error.message}`);
        }
    }

    // ==============================================
    // LOCAL FILE METHODS (REMOVED - Cloud only)
    // ==============================================
    // downloadPreset() - REMOVED: Use saveToCloud() instead
    // loadPresetFromFile() - REMOVED: Use loadFromCloud() instead

    /**
     * Update UI elements to match the restored preset state
     * @param {Object} stateData - Complete preset state data
     * @private
     */
    updateUIElements(stateData) {
        // Temporarily disable event listeners to prevent multiple renders
        const originalOnTextChanged = this.app.onTextChanged;
        this.app.onTextChanged = () => {
            // Do nothing during preset loading
        };
        
        try {
            // Update background color UI
            if (this.app.uiManager.elements.backgroundColor) {
                this.app.uiManager.elements.backgroundColor.value = stateData.background.color;
            }
            
            // Update background fit mode UI
            if (this.app.uiManager.elements.backgroundFitMode) {
                this.app.uiManager.elements.backgroundFitMode.value = stateData.background.fitMode;
            }
            
            // Update main text UI
            if (this.app.uiManager.elements.mainText) {
                this.app.uiManager.elements.mainText.value = stateData.mainText.content;
            }
            
            // Update font family UI
            if (this.app.uiManager.elements.fontFamily) {
                this.app.uiManager.elements.fontFamily.value = stateData.mainText.fontFamily;
            }
            
            // Update font size UI
            if (this.app.uiManager.elements.fontSize) {
                this.app.uiManager.elements.fontSize.value = stateData.mainText.fontSize;
            }
            
            // Update text color UI
            if (this.app.uiManager.elements.textColor) {
                this.app.uiManager.elements.textColor.value = stateData.mainText.color;
            }

            // Update line spacing UI
            const lineSpacingInput = document.getElementById('lineSpacing');
            if (lineSpacingInput && stateData.mainText.lineSpacing !== undefined) {
                lineSpacingInput.value = stateData.mainText.lineSpacing;
            }

            // Update margin UI
            const marginVerticalInput = document.getElementById('marginVertical');
            if (marginVerticalInput && stateData.mainText.marginVertical !== undefined) {
                marginVerticalInput.value = stateData.mainText.marginVertical;
            }
            const marginHorizontalInput = document.getElementById('marginHorizontal');
            if (marginHorizontalInput && stateData.mainText.marginHorizontal !== undefined) {
                marginHorizontalInput.value = stateData.mainText.marginHorizontal;
            }

            // Update text style buttons (bold, italic, underline, highlight)
            const boldBtn = document.getElementById('mainTextBold');
            if (boldBtn) {
                if (stateData.mainText.fontWeight === 'bold') {
                    boldBtn.classList.add('active');
                } else {
                    boldBtn.classList.remove('active');
                }
            }

            const italicBtn = document.getElementById('mainTextItalic');
            if (italicBtn) {
                if (stateData.mainText.fontStyle === 'italic') {
                    italicBtn.classList.add('active');
                } else {
                    italicBtn.classList.remove('active');
                }
            }

            const underlineBtn = document.getElementById('mainTextUnderline');
            if (underlineBtn) {
                if (stateData.mainText.underline) {
                    underlineBtn.classList.add('active');
                } else {
                    underlineBtn.classList.remove('active');
                }
            }

            const highlightBtn = document.getElementById('mainTextHighlight');
            if (highlightBtn) {
                if (stateData.mainText.highlight) {
                    highlightBtn.classList.add('active');
                } else {
                    highlightBtn.classList.remove('active');
                }
            }

            // Update highlight color UI
            const highlightColorInput = document.getElementById('mainTextHighlightColor');
            if (highlightColorInput && stateData.mainText.highlightColor) {
                highlightColorInput.value = stateData.mainText.highlightColor;
            }

            // Update padding UI
            if (this.app.uiManager.elements.paddingHorizontal) {
                this.app.uiManager.elements.paddingHorizontal.value = stateData.canvas.padding.left;
            }
            if (this.app.uiManager.elements.paddingVertical) {
                this.app.uiManager.elements.paddingVertical.value = stateData.canvas.padding.top;
            }
            
            // Update minimum spot size UI
            if (this.app.uiManager.elements.minSpotSize) {
                this.app.uiManager.elements.minSpotSize.value = stateData.grid.minCellSize;
            }

            // Update position alignment buttons UI
            if (stateData.mainText.alignH && stateData.mainText.alignV) {
                const positioningGrid = document.querySelector('.positioning-grid');
                if (positioningGrid) {
                    // Remove active class from all position buttons
                    positioningGrid.querySelectorAll('.pos-btn').forEach(btn => btn.classList.remove('active'));

                    // Find and activate the button matching the loaded alignment
                    const matchingButton = positioningGrid.querySelector(
                        `.pos-btn[data-horizontal="${stateData.mainText.alignH}"][data-vertical="${stateData.mainText.alignV}"]`
                    );
                    if (matchingButton) {
                        matchingButton.classList.add('active');
                    }
                }
            }

            // UI elements updated successfully
        } finally {
            // Restore original event listener
            this.app.onTextChanged = originalOnTextChanged;
        }
    }
}<|MERGE_RESOLUTION|>--- conflicted
+++ resolved
@@ -234,11 +234,6 @@
                 console.log(`🎥 SAVE: Processing cell ${cellData.id} with video`);
                 console.log('   → Video dimensions:', cellData.content.media.videoWidth, 'x', cellData.content.media.videoHeight);
                 console.log('   → Video duration:', cellData.content.media.duration, 'seconds');
-<<<<<<< HEAD
-                console.log('   → mediaUrl:', cellData.content.mediaUrl);
-                content.mediaType = 'video';
-                content.media = null; // Remove actual element (mediaUrl is preserved)
-=======
 
                 // Check if video is from CDN (via mediaUrl) - if so, preserve it
                 const videoSrc = cellData.content.media.src;
@@ -262,7 +257,6 @@
                     content.mediaType = 'video';
                     content.media = null; // Remove actual element
                 }
->>>>>>> a99989c3
             }
         }
 
@@ -798,16 +792,7 @@
 
         allCells.forEach(cell => {
             if (cell && cell.type === 'content' && cell.content) {
-<<<<<<< HEAD
-                // Restore images - check both mediaUrl (new format) and imageURL (legacy)
-                if (cell.content.mediaUrl || cell.content.imageURL) {
-                    const url = cell.content.mediaUrl || cell.content.imageURL;
-                    this.restoreImageFromURL(cell, url);
-                }
-                // Restore videos - check both mediaUrl (new format) and videoURL (legacy)
-=======
                 // Restore videos first (they have priority)
->>>>>>> a99989c3
                 if (cell.content.videoURL) {
                     this.restoreVideoFromURL(cell, cell.content.videoURL);
                 }
